--- conflicted
+++ resolved
@@ -61,21 +61,12 @@
     "astro": ">=3.x || >=4.0.0-beta"
   },
   "dependencies": {
-<<<<<<< HEAD
     "@sentry/browser": "8.11.0",
     "@sentry/core": "8.11.0",
     "@sentry/node": "8.11.0",
     "@sentry/types": "8.11.0",
     "@sentry/utils": "8.11.0",
-    "@sentry/vite-plugin": "^2.18.0"
-=======
-    "@sentry/browser": "8.10.0",
-    "@sentry/core": "8.10.0",
-    "@sentry/node": "8.10.0",
-    "@sentry/types": "8.10.0",
-    "@sentry/utils": "8.10.0",
     "@sentry/vite-plugin": "^2.19.0"
->>>>>>> 250b6d33
   },
   "devDependencies": {
     "astro": "^3.5.0",
